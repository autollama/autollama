--- conflicted
+++ resolved
@@ -1,12 +1,7 @@
 {
   "name": "autollama",
-<<<<<<< HEAD
-  "version": "3.0.2",
-  "description": "Modern JavaScript-first RAG framework with contextual embeddings and one-command deployment",
-=======
   "version": "3.0.5",
   "description": "Modern JavaScript-first RAG framework with contextual embeddings, professional CLI, and one-command deployment",
->>>>>>> 71bf8015
   "keywords": [
     "rag",
     "llm",
@@ -23,11 +18,7 @@
     "production-ready",
     "javascript-first",
     "npx",
-<<<<<<< HEAD
-    "create-autollama"
-=======
     "setup-wizard"
->>>>>>> 71bf8015
   ],
   "homepage": "https://github.com/autollama/autollama#readme",
   "repository": {
@@ -42,12 +33,6 @@
     "name": "AutoLlama Contributors",
     "url": "https://github.com/autollama/autollama/contributors"
   },
-<<<<<<< HEAD
-  "bin": {
-    "create-autollama": "./bin/create-autollama.js",
-    "autollama": "./bin/autollama.js"
-  },
-=======
   "main": "index.js",
   "bin": {
     "autollama": "./bin/autollama.js"
@@ -65,7 +50,6 @@
     "README.md",
     "LICENSE"
   ],
->>>>>>> 71bf8015
   "engines": {
     "node": ">=16.0.0",
     "docker": ">=20.0.0"
@@ -84,18 +68,8 @@
     "test": "npm run test:unit && npm run test:integration",
     "test:unit": "jest --testMatch='**/tests/unit/**/*.test.js'",
     "test:integration": "jest --testMatch='**/tests/integration/**/*.test.js'",
-<<<<<<< HEAD
-    "test:e2e": "jest --testMatch='**/tests/e2e/**/*.test.js'",
-    "test:modernization": "jest tests/modernization.test.js",
-    "test:installation": "jest tests/installation/ --testTimeout=60000",
-    "test:all": "npm run test:unit && npm run test:integration && npm run test:e2e && npm run test:modernization",
     "docker:build": "docker compose build",
     "docker:up": "docker compose up -d",
-    "docker:dev": "docker compose -f docker-compose.dev.yml up",
-=======
-    "docker:build": "docker compose build",
-    "docker:up": "docker compose up -d",
->>>>>>> 71bf8015
     "docker:start": "docker compose -f docker-compose.public.yaml up -d",
     "docker:stop": "docker compose -f docker-compose.public.yaml down",
     "docker:logs": "docker compose -f docker-compose.public.yaml logs -f",
@@ -107,10 +81,7 @@
     "@anthropic-ai/sdk": "^0.57.0",
     "axios": "^1.6.0",
     "chalk": "^4.1.2",
-<<<<<<< HEAD
-=======
     "cli-table3": "^0.6.5",
->>>>>>> 71bf8015
     "commander": "^12.1.0",
     "dotenv": "^17.2.1",
     "fs-extra": "^11.2.0",
